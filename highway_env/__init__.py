--- conflicted
+++ resolved
@@ -1,16 +1,9 @@
 import os
 import sys
 
-<<<<<<< HEAD
-import gymnasium as gym
-
-
-__version__ = "1.9.0"
-=======
 from gymnasium.envs.registration import register
 
 __version__ = "2.0.0"
->>>>>>> e9d823a3
 
 try:
     from farama_notifications import notifications
@@ -31,99 +24,86 @@
     from highway_env.envs.common.abstract import MultiAgentWrapper
 
     # exit_env.py
-    gym.register(
+    register(
         id="exit-v0",
         entry_point="highway_env.envs.exit_env:ExitEnv",
     )
 
     # highway_env.py
-    gym.register(
+    register(
         id="highway-v0",
         entry_point="highway_env.envs.highway_env:HighwayEnv",
     )
 
-    gym.register(
+    register(
         id="highway-fast-v0",
         entry_point="highway_env.envs.highway_env:HighwayEnvFast",
     )
 
     # intersection_env.py
-    gym.register(
+    register(
         id="intersection-v0",
         entry_point="highway_env.envs.intersection_env:IntersectionEnv",
     )
 
-    gym.register(
+    register(
         id="intersection-v1",
         entry_point="highway_env.envs.intersection_env:ContinuousIntersectionEnv",
     )
 
-    gym.register(
+    register(
         id="intersection-multi-agent-v0",
         entry_point="highway_env.envs.intersection_env:MultiAgentIntersectionEnv",
     )
 
-    gym.register(
+    register(
         id="intersection-multi-agent-v1",
         entry_point="highway_env.envs.intersection_env:MultiAgentIntersectionEnv",
         additional_wrappers=(MultiAgentWrapper.wrapper_spec(),),
     )
 
     # lane_keeping_env.py
-    gym.register(
+    register(
         id="lane-keeping-v0",
         entry_point="highway_env.envs.lane_keeping_env:LaneKeepingEnv",
         max_episode_steps=200,
     )
 
     # merge_env.py
-    gym.register(
+    register(
         id="merge-v0",
         entry_point="highway_env.envs.merge_env:MergeEnv",
     )
 
     # parking_env.py
-    gym.register(
+    register(
         id="parking-v0",
         entry_point="highway_env.envs.parking_env:ParkingEnv",
     )
 
-    gym.register(
+    register(
         id="parking-ActionRepeat-v0",
         entry_point="highway_env.envs.parking_env:ParkingEnvActionRepeat",
     )
 
-<<<<<<< HEAD
-    gym.register(
-        id="parking-parked-v0", entry_point="highway_env.envs:ParkingEnvParkedVehicles"
-=======
     register(
         id="parking-parked-v0",
         entry_point="highway_env.envs.parking_env:ParkingEnvParkedVehicles",
->>>>>>> e9d823a3
     )
 
     # racetrack_env.py
-    gym.register(
+    register(
         id="racetrack-v0",
         entry_point="highway_env.envs.racetrack_env:RacetrackEnv",
     )
 
     # roundabout_env.py
-    gym.register(
+    register(
         id="roundabout-v0",
         entry_point="highway_env.envs.roundabout_env:RoundaboutEnv",
     )
 
     # two_way_env.py
-<<<<<<< HEAD
-    gym.register(
-        id="two-way-v0", entry_point="highway_env.envs:TwoWayEnv", max_episode_steps=15
-    )
-
-    # u_turn_env.py
-    gym.register(id="u-turn-v0", entry_point="highway_env.envs:UTurnEnv")
-=======
     register(
         id="two-way-v0",
         entry_point="highway_env.envs.two_way_env:TwoWayEnv",
@@ -132,7 +112,6 @@
 
     # u_turn_env.py
     register(id="u-turn-v0", entry_point="highway_env.envs.u_turn_env:UTurnEnv")
->>>>>>> e9d823a3
 
 
 _register_highway_envs()